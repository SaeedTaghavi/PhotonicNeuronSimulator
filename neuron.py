# NEURON CLASS

import numpy as np
import models
import solvers
from scipy import optimize
class Neuron(object):
    """This is a Neuron object
    Initialize it as 
    myneuron = Neuron() # default, or
    myneuron = Neuron(params)
    where params is a dict with parameter values, for example
    params = {'model': "FitzHughNagumo", 'y0': [0.0, 0.0]}
    params = {'model': "Yamada0", 'mpar': {'P': 0.8, 'gamma': 1.e-2, 'kappa': 1, 'beta': 1e-3} }

    """
    
    def __init__(self, params={}):
        # constructor to initialize a Neuron
        # attributes:
        # -- model    : name of function implemented by neuron
        # -- dim      : dimensionality of phase space of model
        # -- dt       : time step
        # -- y0       : initial
        # -- y        : current (most recent) state  
        # -- hist     : list of most recent states 
        #               hist[0] = y(t); hist[1] = y(t-dt); and so on
        # -- hist_len : length of time history to be stored

        self.model = params.get("model", "identity")
        self.solver = params.get("solver", "Euler")

        # set model ...
        self.set_model()

        # set initial state, default: all zeros
        self.set_initial_state(params.get("y0", np.zeros(self.dim)))

        self.set_history(params.get("hist_len", 10))

        self.set_dt(params.get("dt", 1.0e-6))
        
        # read model specific parameters such as tau
        self.set_model_params(params.get('mpar', {}))

        # set solver ...
        if self.solver == 'Euler':
            self.step = self.step_Euler
        elif self.solver == 'RK4':
            self.step = self.step_RK4
        else:
            raise ValueError("Not implemented")

    def __repr__(self):
        return "Neuron of type {0:s}".format(self.type)

    #####  CONSTRUCTOR HELPER FUNCTIONS  #####

    def set_dt(self, dt):
        self.dt = dt
        # for the identity, the step parameter h should be the same as dt
        if self.model == "identity":
            self.set_model_params({'h': self.dt})

    def set_history(self, hist_len):
        self.hist_len = hist_len

    def set_model(self):
        """
        constructor helper function
        """
        if self.model == 'identity':
            self.dim = 1
            self.fun = models.identity

        elif self.model == 'FitzHughNagumo':
            self.dim = 2
            self.fun = models.FitzHughNagamo

        elif self.model == 'Yamada_0':
            self.dim = 2
            self.fun = models.Yamada_0

        elif self.model == 'Yamada_1':
            self.dim = 3
            self.fun = models.Yamada_1

        elif self.model == 'Yamada_2':
            self.dim = 3
            self.fun = models.Yamada_2

        else:
            raise ValueError("Not implemented")

    def set_initial_state(self, y0):
        """
        set initial conditions
        """
        self.hist = []
        self.y0 = y0

        if np.isscalar(self.y0):
            self.y = np.array([self.y0])
        else:
            self.y = self.y0.copy() 

        if len(self.y) != self.dim:
            raise ValueError(
                """The initial state has {0:d} dimensions but the {1:s} model 
                has a {2:d}-dim phase space
                """.format(len(self.y), self.model, self.dim))

        self.hist.insert(0, self.y.copy())

    def set_model_params(self, mkwargs):
        """
        set parameter-agnostic stepping function 
        """
        self.f = lambda x, y : self.fun(x, y, **mkwargs)


<<<<<<< HEAD
    #### STEPPER FUNCTIONS (THE HEART OF THE ODE SOLVER) ####
=======
        elif self.solver == 'RK4':
            self.step = self.step_RK4

        else:
            raise ValueError("Not implemented")

    def __repr__(self):
        return "Neuron of type {0:s}".format(self.model)
>>>>>>> 2f0498db

    def step_Euler(self, x):
        """ get the output at the next time step, given an input x
            update history ...
            y_{n+1} = y_n + h f(x_n, y_n)
        """
        self.y = self.y + self.dt * self.f(x, self.y)

        self.hist.append(self.y.copy())
        # trim the history from the back if it grows too big
        if len(self.hist) > self.hist_len: 
            _ = self.hist.pop()

        return self.y # return output y (t+dt)

    def step_RK4(self, x):
        """
        RK4 stepper insted of the Euler stepper above
        """
        k1 = self.f(x, self.y)
        k2 = 0
        self.y = self.y + self.dt * self.f(x, self.y)

        self.hist.append(self.y.copy())
        # trim the history from the back if it grows too big
        if len(self.hist) > self.hist_len: 
            _ = self.hist.pop()

        return self.y # return output y (t+dt)


    def solve(self, x):
        """ get the entire output time series of a neuron with input
        time series x
        """
        y_out = np.zeros((len(x), self.dim))
        y_out[0,:] = self.y # initial state
        for i in np.arange(len(x)-1):
            y_out[i+1,:] = self.step(x[i])

        return y_out

    def steady_state(self, yguess=None):
        """
        solve for the no-input steady state of the neuron
        """
        if yguess is None:
            yguess=self.y0
        ODEs=lambda y: self.f(0, y) #assume zero input
        Root=optimize.fsolve(ODEs, yguess)
        #should probably write stuff here at one point so catches unphysical roots
        #also many of these systems have multistability so may not return the root we want
        # solution for now is to just encourage user to choose yguess ``wisely''
        return Root

    def step_t_to_n(self):
        """
        convert time to discrete units by dividing a time interval by the 
        size of a time step
        """
        pass<|MERGE_RESOLUTION|>--- conflicted
+++ resolved
@@ -119,18 +119,7 @@
         self.f = lambda x, y : self.fun(x, y, **mkwargs)
 
 
-<<<<<<< HEAD
     #### STEPPER FUNCTIONS (THE HEART OF THE ODE SOLVER) ####
-=======
-        elif self.solver == 'RK4':
-            self.step = self.step_RK4
-
-        else:
-            raise ValueError("Not implemented")
-
-    def __repr__(self):
-        return "Neuron of type {0:s}".format(self.model)
->>>>>>> 2f0498db
 
     def step_Euler(self, x):
         """ get the output at the next time step, given an input x
