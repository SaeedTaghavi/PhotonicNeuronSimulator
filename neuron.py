# NEURON CLASS

import numpy as np
import models
import solvers
import scipy as sp

class Neuron(object):
    """This is a Neuron object
    Initialize it as 
    myneuron = Neuron() # default, or
    myneuron = Neuron(params)
    where params is a dict with parameter values, for example
    params = {'model': "FitzHughNagumo", 'y0': [0.0, 0.0]}
    params = {'model': "Yamada0", 'mpar': {'P': 0.8, 'gamma': 1.e-2, 'kappa': 1, 'beta': 1e-3} }

    """
    
    def __init__(self, params={}):
        # constructor to initialize a Neuron
        # attributes:
        # -- model    : name of function implemented by neuron
        # -- dim      : dimensionality of phase space of model
        # -- dt       : time step
        # -- y        : current (most recent) state  
        # -- hist     : list of most recent states 
        #               hist[0] = y(t); hist[1] = y(t-dt); and so on
        # -- hist_len : length of time history to be stored

        self.model = params.get("model", "identity")
        self.solver = params.get("solver", "Euler")
        self.dt = params.get("dt", 1.0e-6)
        self.hist_len = params.get("hist_len", 10)
        self.hist = []

        # set model ...
        if self.model == 'identity':
            self.dim = 1
            self.fun = models.identity
            # for the identity, the step parameter h should be the same as dt
            params['mpar'] = {'h': self.dt} 

        elif self.model == 'FitzHughNagumo':
            self.dim = 2
            self.fun = models.FitzHughNagamo

        elif self.model == 'Yamada_0':
            self.dim = 2
            self.fun = models.Yamada_0

        elif self.model == 'Yamada_1':
            self.dim = 3
            self.fun = models.Yamada_1

        elif self.model == 'Yamada_2':
            self.dim = 3
            self.fun = models.Yamada_2

        else:
            raise ValueError("Not implemented")


        # read initial state
<<<<<<< HEAD
        self.y0 = params.get("y0", np.zeros(self.dim))
        self.y = self.y0.copy() 
=======
        # default initial state, all zeros
        self.y0 = params.get("y0", np.zeros(self.dim))
        self.y = params.get("y0", np.zeros(self.dim)) 
>>>>>>> 8fd72d7b
        if np.isscalar(self.y):
            self.y = np.array([self.y])
        if len(self.y) != self.dim:
            raise ValueError(
                """The initial state has {0:d} dimensions but the {1:s} model 
                has a {2:d}-dim phase space
                """.format(len(self.y), self.model, self.dim))

        self.hist.insert(0, self.y.copy())

        # read model specific parameters such as tau
        mkwargs = params.get('mpar', {}) 
        # set parameter-agnostic stepping function 
        self.f = lambda x, y : self.fun(x, y, **mkwargs)

        # set solver ...
        if self.solver == 'Euler':
            self.step = self.step_Euler

        elif self.solver == 'RK4':
            self.step = self.step_RK4

        else:
            raise ValueError("Not implemented")

    def __repr__(self):
        return "Neuron of type {0:s}".format(self.type)

    def step_Euler(self, x):
        """ get the output at the next time step, given an input x
            update history ...
            y_{n+1} = y_n + h f(x_n, y_n)
        """
        self.y = self.y + self.dt * self.f(x, self.y)

        self.hist.append(self.y.copy())
        # trim the history from the back if it grows too big
        if len(self.hist) > self.hist_len: 
            _ = self.hist.pop()

        return self.y # return output y (t+dt)

    def step_RK4(self, x):
        """
        RK4 stepper insted of the Euler stepper above
        """
        k1 = self.f(x, self.y)
        k2 = 0
        self.y = self.y + self.dt * self.f(x, self.y)

        self.hist.append(self.y.copy())
        # trim the history from the back if it grows too big
        if len(self.hist) > self.hist_len: 
            _ = self.hist.pop()

        return self.y # return output y (t+dt)


    def solve(self, x):
        """ get the entire output time series of a neuron with input
        time series x
        """
        y_out = np.zeros((len(x), self.dim))
        y_out[0,:] = self.y # initial state
        for i in np.arange(len(x)-1):
            y_out[i+1,:] = self.step(x[i])

        return y_out

    def steady_state(self):
        """
        solve for the no-input steady state of the neuron
        """
        ODEs=lambda y: self.f(0, y) #assume zero input
        yguess=self.y0
        Root=sp.optimize.fsolve(ODEs, Root)
        #should probably write stuff here at one point so catches unphysical roots
        #also many of these systems have multistability so may not return the root we want
        return Root

    def step_t_to_n(self):
        """
        convert time to discrete units by dividing a time interval by the 
        size of a time step
        """
        pass

    def set_dt(self, dt):
        self.dt = dt

    def set_history(self, t_hist):
        self.hist_len = t_hist<|MERGE_RESOLUTION|>--- conflicted
+++ resolved
@@ -61,14 +61,10 @@
 
 
         # read initial state
-<<<<<<< HEAD
+        # default initial state, all zeros
         self.y0 = params.get("y0", np.zeros(self.dim))
         self.y = self.y0.copy() 
-=======
-        # default initial state, all zeros
-        self.y0 = params.get("y0", np.zeros(self.dim))
-        self.y = params.get("y0", np.zeros(self.dim)) 
->>>>>>> 8fd72d7b
+
         if np.isscalar(self.y):
             self.y = np.array([self.y])
         if len(self.y) != self.dim:
