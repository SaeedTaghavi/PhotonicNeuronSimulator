--- conflicted
+++ resolved
@@ -44,11 +44,7 @@
 
         elif self.model == 'Yamada_0':
             self.dim = 2
-<<<<<<< HEAD
-            self.fun = models.Yamada0
-=======
             self.fun = models.Yamada_0
->>>>>>> 622dcf61
 
         else:
             raise ValueError("Not implemented")
